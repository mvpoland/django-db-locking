"""
Tests for the locking application
"""
from freezegun import freeze_time

from django.test import TestCase

from django.contrib.auth.models import User

from .exceptions import AlreadyLocked
from .models import NonBlockingLock, _get_lock_name


class NonBlockingLockTest(TestCase):
    def setUp(self):
        self.user = User.objects.create(username='NonBlockingLock test')

    def test_acquire_and_release(self):
        ''' Tests an aquire/release cycle '''
        l = NonBlockingLock.objects.acquire_lock(self.user)
        self.assertTrue(NonBlockingLock.objects.is_locked(self.user))
        l.release()
<<<<<<< HEAD
        self.assertTrue(not NonBlockingLock.objects.is_locked(self.user))

    def test_obj_with_expired_lock_is_not_locked(self):
        ''' Tests that manager.is_locked returns False if locks are expired '''
        with freeze_time("2015-01-01 10:00"):
            NonBlockingLock.objects.acquire_lock(self.user, max_age=1)
        with freeze_time("2015-01-01 11:00"):
            self.assertFalse(NonBlockingLock.objects.is_locked(self.user))

    def test_acquire_and_renew(self):
        ''' Tests an aquire/renew cycle '''
        with freeze_time("2015-01-01 10:00"):
            l = NonBlockingLock.objects.acquire_lock(self.user)
            expires = l.expires_on
        with freeze_time("2015-01-01 11:00"):
            l.renew()
            self.assertLess(expires, l.expires_on)

            l2 = NonBlockingLock.objects.renew_lock(l.pk)
            self.assertEqual(l.pk, l2.pk)
            self.assertEqual(l.expires_on, l2.expires_on)
=======
        self.assertTrue(not Lock.objects.is_locked(self.user))
        l2 = Lock.objects.acquire_lock(self.user)
        self.assertTrue(Lock.objects.is_locked(self.user))
        Lock.objects.release_lock(l2.pk)
        self.assertTrue(not Lock.objects.is_locked(self.user))
        
>>>>>>> 0f79f83d

    def test_lock_twice(self):
        ''' Tests a double locking (lock and try to lock again) '''
        l = NonBlockingLock.objects.acquire_lock(self.user)
        self.assertTrue(NonBlockingLock.objects.is_locked(self.user))
        self.assertRaises(AlreadyLocked, NonBlockingLock.objects.acquire_lock, self.user)
        self.assertTrue(NonBlockingLock.objects.is_locked(self.user))
        l.release()

    def test_unlock_twice(self):
        ''' Tests a double unlocking (unlock and try to unlock again) '''
        l = NonBlockingLock.objects.acquire_lock(self.user)
        self.assertTrue(NonBlockingLock.objects.is_locked(self.user))
        l.release()
        self.assertTrue(not NonBlockingLock.objects.is_locked(self.user))
        l.release()

    def test_model(self):
        '''Test the model'''
        l = NonBlockingLock.objects.acquire_lock(self.user, max_age=10)
        self.assertTrue(l.locked_object.endswith('%d' % self.user.id))
        self.assertEquals(l.locked_object, _get_lock_name(self.user))
        self.assertTrue(l.created_on)
        self.assertEquals(l.max_age, 10)
        l.release()
        l = NonBlockingLock.objects.acquire_lock(lock_name='test_lock', max_age=10)
        self.assertEquals(l.locked_object, 'test_lock')

    def test_unicode(self):
        ''' Test the __unicode__ '''
        l = NonBlockingLock.objects.acquire_lock(self.user)
        str_rep = '%s' % l
        self.assertNotEquals(str_rep.find('%d' % self.user.id), -1)
        l.release()

    def test_relock(self):
        '''Test to allow lock if lock is expired'''
        with freeze_time("2015-01-01 10:00"):
            l = NonBlockingLock.objects.acquire_lock(self.user, max_age=10)
        with freeze_time("2015-01-01 11:00"):
            self.assertTrue(l.is_expired)
            # try to lock again
            l2 = NonBlockingLock.objects.acquire_lock(self.user, max_age=1)
            self.assertNotEquals(l.created_on, l2.created_on)

    def test_expired(self):
        '''Test the expired locks'''
        with freeze_time("2015-01-01 10:00"):
            l = NonBlockingLock.objects.acquire_lock(self.user, max_age=0)
            l2 = NonBlockingLock.objects.acquire_lock(l, max_age=1)
        with freeze_time("2015-01-01 11:00"):
            self.assertTrue(not l.is_expired)
            self.assertTrue(l2.is_expired)
            expired_locks = NonBlockingLock.objects.get_expired_locks()
            self.assertEquals(len(expired_locks), 1)

    def test_context_manager(self):
        """A lock can be used as a context manager"""
        with NonBlockingLock.objects.acquire_lock(self.user):
            self.assertTrue(NonBlockingLock.objects.is_locked(self.user))
        self.assertFalse(NonBlockingLock.objects.is_locked(self.user))<|MERGE_RESOLUTION|>--- conflicted
+++ resolved
@@ -20,7 +20,10 @@
         l = NonBlockingLock.objects.acquire_lock(self.user)
         self.assertTrue(NonBlockingLock.objects.is_locked(self.user))
         l.release()
-<<<<<<< HEAD
+        self.assertTrue(not NonBlockingLock.objects.is_locked(self.user))
+        l2 = NonBlockingLock.objects.acquire_lock(self.user)
+        self.assertTrue(NonBlockingLock.objects.is_locked(self.user))
+        NonBlockingLock.objects.release_lock(l2.pk)
         self.assertTrue(not NonBlockingLock.objects.is_locked(self.user))
 
     def test_obj_with_expired_lock_is_not_locked(self):
@@ -42,14 +45,6 @@
             l2 = NonBlockingLock.objects.renew_lock(l.pk)
             self.assertEqual(l.pk, l2.pk)
             self.assertEqual(l.expires_on, l2.expires_on)
-=======
-        self.assertTrue(not Lock.objects.is_locked(self.user))
-        l2 = Lock.objects.acquire_lock(self.user)
-        self.assertTrue(Lock.objects.is_locked(self.user))
-        Lock.objects.release_lock(l2.pk)
-        self.assertTrue(not Lock.objects.is_locked(self.user))
-        
->>>>>>> 0f79f83d
 
     def test_lock_twice(self):
         ''' Tests a double locking (lock and try to lock again) '''
